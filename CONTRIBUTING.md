--- conflicted
+++ resolved
@@ -11,42 +11,26 @@
    cd Webasto-Next-Modbus
    ```
 
-<<<<<<< HEAD
-1. **Install dependencies** using `uv`:
-=======
 2. **Install dependencies** using `uv`:
->>>>>>> 67d9d90b
 
    ```bash
    uv sync
    source .venv/bin/activate
    ```
 
-<<<<<<< HEAD
-1. **Create a feature branch**:
-=======
 3. **Create a feature branch**:
->>>>>>> 67d9d90b
 
    ```bash
    git checkout -b feature/your-feature-name
    ```
 
-<<<<<<< HEAD
-1. **Make your changes** and verify quality:
-=======
 4. **Make your changes** and verify quality:
->>>>>>> 67d9d90b
 
    ```bash
    ./scripts/check.sh
    ```
 
-<<<<<<< HEAD
-1. **Commit and push**:
-=======
 5. **Commit and push**:
->>>>>>> 67d9d90b
 
    ```bash
    git add .
@@ -54,11 +38,7 @@
    git push origin feature/your-feature-name
    ```
 
-<<<<<<< HEAD
-1. **Open a Pull Request** on GitHub and wait for CI checks to pass.
-=======
 6. **Open a Pull Request** on GitHub and wait for CI checks to pass.
->>>>>>> 67d9d90b
 
 More detailed instructions live in [`docs/development.md`](docs/development.md).
 
